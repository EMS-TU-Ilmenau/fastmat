#
#  makefile
# -------------------------------------------------- part of the fastmat package
#
#  makefile for assisted fastmat package installation.
#
#  NOTE: when working with this file, please keep in mind that line breaks in
#        makefiles expand to one whitespace character! Deal with it. It's POSIX
#
#  Usecases:
#    - install fastmat package system-wide on your machine (needs su privileges)
#        EXAMPLE:        'make install'
#
#    - install fastmat package for your local user only (no privileges needed)
#        EXAMPLE:        'make install MODE=--user'
#
#    - compile all cython source files locally
#        EXAMPLE:        'make compile'
#
#    - debug the package by running an interactive session after compiling
#        EXAMPLE:        'make debug'
#
#    - uninstall fastmat package
#        EXAMPLE:        'make uninstall'
#        NOTE: If you have installed fastmat manually you need to specify the
#              MODE you have installed fastmat with. e.g. if you installed the
#              package for your local user, you will need to specify this for
#              uninstall as well: 'make uninstall MODE=--user'
#
#    - compile documentation with benchmarks on your machine
#        EXAMPLE:        'make doc [OPTIONS=...]'
#        NOTE: This command will redirect to the target doc of doc/makefile. You
#              may specify additional arguments to the benchmark process with
#              OPTIONS. Your selected PYTHON= version will be passed on.
#
#  Author      : wcw
#  Introduced  : 2016-07-06
#------------------------------------------------------------------------------
#
#  Copyright 2018 Sebastian Semper, Christoph Wagner
#      https://www.tu-ilmenau.de/it-ems/
#
#  Licensed under the Apache License, Version 2.0 (the "License");
#  you may not use this file except in compliance with the License.
#  You may obtain a copy of the License at
#
#      http://www.apache.org/licenses/LICENSE-2.0
#
#  Unless required by applicable law or agreed to in writing, software
#  distributed under the License is distributed on an "AS IS" BASIS,
#  WITHOUT WARRANTIES OR CONDITIONS OF ANY KIND, either express or implied.
#  See the License for the specific language governing permissions and
#  limitations under the License.
#
#------------------------------------------------------------------------------

# default: Cancel with a warning as a specific target selection is required.
.PHONY: default
default: .warning

################################################################################
###  PLATFORM SPECIFIC DEFINITIONS
################################################################################

ifeq ($(OS),Windows_NT)
RM=del /F
RMR=deltree
PSEP=$(strip \)
else
RM=rm -f
RMR=rm -rf
PSEP=/
endif


################################################################################
###  LOCAL VARIABLES (user-defined in case needed)
################################################################################

# Filename for list of files installed during 'setup.py install'
FILE_LIST=setup.files

# MODE may be specified from command line for choosing install mode.

# python version
PYTHON=python

ifeq ($(OS),Windows_NT)
else

# STYLE_FILES specifies the files touched during coding style operations
STYLE_FILES=*.py fastmat/*.py fastmat/*.pyx fastmat/*.pxd\
	fastmat/*/*.py fastmat/*/*.pyx fastmat/*/*.pxd

# STYLE_IGNORES lists the errors to be skipped during style check
STYLE_IGNORES=E26,E116,E203,E221,E222,E225,E227,E241,E402,E731,W504,W605

# TEST_OPTIONS allows passing extra options to tests during `testCode`target
TEST_OPTIONS=-i

# CODEBASE_FILES lists all source code files in codebase
CODEBASE_FILES:=$(shell find .\
		-name 'makefile' -o -name '*.tex' -o\
		-name '*.py' -o -name '*.pyx' -o -name '*.pxd'\
	| $(PYTHON) -c 'import sys; print(" ".join([s.strip()\
		for s in sys.stdin.readlines() if "output" not in s]))')
endif

################################################################################
###  BUILD TARGETS
################################################################################

# target 'install': Install fastmat.
.PHONY: install
install:
	$(info * installing ... (generating '$(FILE_LIST)'))
	$(info * using special mode: $(MODE))
	$(PYTHON) setup.py install --record $(FILE_LIST) $(MODE)


# target 'uninstall': Uninstall fastmat.
.PHONY: uninstall
uninstall: $(FILE_LIST)
	$(info * uninstalling ... (using '$(FILE_LIST)'))
ifeq ($(OS),Windows_NT)
# Windows flavour
	@for /f %%A in ($(FILE_LIST)) do del %%A
	del $(FILE_LIST)
else
# Linux flavour
	@cat $(FILE_LIST) | xargs rm -rf
	@rm -f $(FILE_LIST)
endif


# target 'compile': Comile fastmat package locally.
.PHONY: compile
compile:
	$(info * compiling fastmat package locally)
	$(PYTHON) setup.py build_ext --inplace

.PHONY: compile-coverage
compile-coverage:
	$(info * compiling fastmat package locally, with profiling and tracing)
	$(PYTHON) setup.py build_ext --inplace --enable-cython-tracing


# target 'doc': Compile documentation
.PHONY: doc
doc: | compile
<<<<<<< HEAD
	$(info * building documentation)
	@$(PYTHON) setup.py build_doc $(OPTIONS)
=======
	$(info * building documentation: redirecting to './doc/make doc')
	@$(PYTHON) setup.py build_doc
>>>>>>> 0b7620e3

# targer 'debug': Debug package
.PHONY: debug
debug: | compile
	$(info * debugging package)
	$(PYTHON) -i -c '\
		from numpy import *;\
		from fastmat import *;\
		from fastmat.algorithms import *;\
		from fastmat.inspect import *;\
		'


# target 'testBee': Run some bee commands to find failures there
.PHONY: testBee
testBee:
	$(info * running bee 'list makedump', 'benchmark' and 'calibrate' code)
	$(PYTHON) bee.py list makedump\
		> test.makedump.log
	$(PYTHON) bee.py benchmark maxIter=0.001 maxInit=0.01 minItems=1\
		> test.benchmark.log
	$(PYTHON) bee.py calibrate Circulant\
		> test.calibrate.log


# target ' testCode': Run unit tests
.PHONY: testCode
testCode: compile
	$(info * running unit tests)
	$(PYTHON) bee.py test -v $(TEST_OPTIONS)


# target 'test': Run unit tests for package
.PHONY: test
test: styleCheck testCode testBee


# target 'all': Compile everything (code, documentation and run tests)
.PHONY: all
all: | compile doc test


################################################################################
###  LINUX-ONLY BUILD TARGETS
################################################################################

ifeq ($(OS),Windows_NT)
else
# target 'styleCheck': Perform a style check for all python code files
.PHONY: styleCheck
styleCheck:
	$(info * running PEP8 code style check (excluding $(STYLE_IGNORES)))
	@pycodestyle --max-line-length=80 --statistics --count\
		--ignore=$(STYLE_IGNORES) $(STYLE_FILES)


# target 'codeStats': Print statistics about the codebase
.PHONY: codeStats
codeStats:
	$(info * LOC & SIZE for source files in codebase)
	$(info * ---------------------------------------)
	@wc -l -c $(CODEBASE_FILES)
endif


################################################################################
###  INTERNAL BUILD TARGETS
################################################################################

# target 'warning': Print warning and exit.
.PHONY: .warning
.warning:
	$(info * WARNING: no makefile target specified. Abort.)
	$(info * valid targets are: install uninstall)


################################################################################
###  RESOURCE TARGETS
################################################################################

# target '$(FILE_LIST)': Generate list of installed files.
$(FILE_LIST):
	$(info need to generate file list '$@' for uninstall)
	$(MAKE) install<|MERGE_RESOLUTION|>--- conflicted
+++ resolved
@@ -148,13 +148,8 @@
 # target 'doc': Compile documentation
 .PHONY: doc
 doc: | compile
-<<<<<<< HEAD
 	$(info * building documentation)
 	@$(PYTHON) setup.py build_doc $(OPTIONS)
-=======
-	$(info * building documentation: redirecting to './doc/make doc')
-	@$(PYTHON) setup.py build_doc
->>>>>>> 0b7620e3
 
 # targer 'debug': Debug package
 .PHONY: debug
