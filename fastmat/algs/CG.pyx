--- conflicted
+++ resolved
@@ -54,11 +54,7 @@
     :math:`A^\mathrm{H} \cdot A` might be a lot larger than the one of
     :math:`A` an thus we might run into stability problems for large and already
     ill-conditioned systems. So for Hermitian :math:`A` it should be called
-<<<<<<< HEAD
     with parameter `hermitian=True`
-=======
-    with parameter `hermitian=1`
->>>>>>> 1782152f
 
     This algorithm was originally described in [3]_ and is applicable here,
     because it only uses the backward and forward projection of a matrix.
@@ -74,11 +70,7 @@
     >>> # define the right hand side
     >>> b = npr.randn(2 ** n)
     >>> # solve the system
-<<<<<<< HEAD
     >>> y = fma.CG(H, b, hermitian=True)
-=======
-    >>> y = fma.CG(H, b, hermitian=1)
->>>>>>> 1782152f
     >>> # check if solution is correct
     >>> print(np.allclose(b, H.forward(y)))
 
@@ -111,7 +103,7 @@
     cdef ntype npTypeOut = typeOut.type_num
     arrIn = _arrForceTypeAlignment(arrB, npTypeOut, np.NPY_FORCECAST)
     if errorTol == 0:
-        errorTol = _getTypeEps(typeOut)
+        errorTol = getTypeEps(typeOut)
 
     # dispatch specialization of core routine according tOptor
     if typeOut == np.float32:
@@ -143,13 +135,13 @@
         )
     elif typeOut == np.complex128:
         return _CGcore[np.complex128_t](
-                fmatA,
-                arrIn,
-                npTypeOut,
-                0.,
-                hermitian,
-                errorTol
-            )
+            fmatA,
+            arrIn,
+            npTypeOut,
+            0.,
+            hermitian,
+            errorTol
+        )
     else:
         raise NotImplementedError("Output type %d not supported." % (typeOut))
 
@@ -200,8 +192,7 @@
     # change right hand side of equation system according to symmetrization
     # force to be F-contiguous and of consistent data type (no ints here)
     cdef np.ndarray arrR
-<<<<<<< HEAD
-    if hermitian == False:
+    if hermitian is False:
         arrR = _arrForceTypeAlignment(
             fmatA.backward(arrB),
             npTypeOut,
@@ -218,13 +209,6 @@
     # be an independent of the input (as we intent to change it)
     if id(arrR) == id(arrB):
         arrR = arrR.copy()
-=======
-    if hermitian == 0:
-        arrR = _arrForceTypeAlignment(
-            fmatA.backward(arrB), npTypeOut, np.NPY_FORCECAST)
-    else:
-        arrR = _arrForceTypeAlignment(arrB, npTypeOut, np.NPY_FORCECAST)
->>>>>>> 1782152f
 
     cdef TYPE_FLOAT * pArrR = <TYPE_FLOAT * > arrR.data
     cdef TYPE_FLOAT * vecR
@@ -251,11 +235,7 @@
 
         # iterate until stopping criterion is met
         while numRNormOld > errorTol:
-<<<<<<< HEAD
-            if hermitian == False:
-=======
-            if hermitian == 0:
->>>>>>> 1782152f
+            if hermitian is False:
                 arrQ = fmatA.gram.forward(arrP)
             else:
                 arrQ = fmatA.forward(arrP)
