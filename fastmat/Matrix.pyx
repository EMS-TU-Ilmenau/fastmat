--- conflicted
+++ resolved
@@ -699,7 +699,7 @@
         what happens.
         """
 
-        if self.numN != self.numM:
+        if self.numRows != self.numCols:
             raise ValueError("largestEigenVal: Matrix must be square.")
 
         result = self._getLargestEigenVal()
@@ -717,7 +717,7 @@
             self.dtype
         )
 
-        if self.numN > 1:
+        if self.numRows > 1:
             result = linalg.eigs(
                 self.scipyLinearOperator,
                 1,
@@ -735,39 +735,20 @@
         *(read-only)*
         """
 
-<<<<<<< HEAD
         def __get__(self):
             return (self.getLargestEigenVec() if self._largestEigenVec is None
                     else self._largestEigenVec)
 
     def getLargestEigenVec(self):
-        if self.numN != self.numM:
+        if self.numRows != self.numCols:
             raise ValueError("largestEigenVec: Matrix must be square.")
-=======
-        if self.numRows != self.numCols:
-            raise ValueError("largestEV: Matrix must be square.")
->>>>>>> e37dd438
 
         result = self._getLargestEigenVec()
         self._largestEigenVal = result[0]
         self._largestEigenVec = result[1]
         return self._largestEigenVec
 
-<<<<<<< HEAD
     cpdef tuple _getLargestEigenVec(self):
-=======
-    cpdef object _getLargestEV(self, intsize maxSteps,
-                               float relEps, float eps, bint alwaysReturn):
-        '''
-        Internally overloadable method for customizing self.getLargestEV.
-        '''
-        # The following variables are used:
-        # eps            - relative stopping threshold
-        # numRowsormOld     - norm of vector from last iteration
-        # numRowsormNew     - norm of vector in current iteration
-        # vecBNew        - normalized current iterate
-        # vecBOld        - normalized last iterate
->>>>>>> e37dd438
 
         # we temporally promote the operators type to satisfy scipy
         self.scipyLinearOperator.dtype = np.promote_types(
@@ -775,8 +756,7 @@
             self.dtype
         )
 
-<<<<<<< HEAD
-        if self.numN > 2:
+        if self.numRows > 2:
             # now we can do the efficient thing using the linear operator
             from scipy.sparse.linalg import eigs
 
@@ -785,44 +765,6 @@
                 1,
                 return_eigenvectors=True
             )[0]
-=======
-        # determine an convergance threshold if eps is deliberately set to zero
-        if eps == 0:
-            eps = relEps * getTypeEps(safeTypeExpansion(self.dtype)) * (
-                self.numRows if self.numRows >= self.numCols else self.numCols)
-
-        if self.numRows != self.numCols:
-            raise ValueError("largestEV: Matrix must be square.")
-
-        # sample one point uniformly in space, have a zero-vector reference
-        vecBNew = np.random.randn(self.numCols, 1).astype(
-            np.promote_types(np.float32, self.dtype))
-        vecBNew /= np.linalg.norm(vecBNew)
-        vecBOld = np.zeros((<object> vecBNew).shape, vecBNew.dtype)
-
-        # now continiously apply the matrix and renormalize until convergence
-        for numSteps in range(maxSteps):
-            vecBOld = vecBNew
-            vecBNew = self.forward(vecBOld)
-
-            normNew = np.linalg.norm(vecBNew)
-            if normNew == 0:
-                # presumably a zero-matrix
-                return vecBNew.dtype.type(0.)
-
-            vecBNew /= normNew
-
-            if np.linalg.norm(vecBNew - vecBOld) < eps:
-                vecBNewHat = vecBNew.conj()
-                return (np.inner(vecBNewHat, self.forward(vecBNew)) /
-                        np.inner(vecBNewHat, vecBNew))
-
-        # did not converge - return NaN
-        if alwaysReturn:
-            vecBNewHat = vecBNew.conj()
-            return (np.inner(vecBNewHat, self.forward(vecBNew)) /
-                    np.inner(vecBNewHat, vecBNew))
->>>>>>> e37dd438
         else:
             from numpy.linalg import eig
             result = eig(self.array)
@@ -912,7 +854,7 @@
             self.dtype
         )
 
-        if (self.numN > 2) and (self.numM > 2):
+        if (self.numRows > 2) and (self.numCols > 2):
             result = svds(
                 self.scipyLinearOperator,
                 1,
@@ -949,7 +891,6 @@
         )
         return self._largestSingularVecs
 
-<<<<<<< HEAD
     cpdef tuple _getLargestSingularVecs(self):
 
         # we temporally promote the operators type to satisfy scipy
@@ -958,7 +899,7 @@
             self.dtype
         )
 
-        if (self.numN > 1) and (self.numM > 1):
+        if (self.numRows > 1) and (self.numCols > 1):
             # now we can do the efficient thing using the linear operator
             from scipy.sparse.linalg import svds
 
@@ -975,44 +916,6 @@
 
         self.scipyLinearOperator.dtype = self.dtype
         return (U, S, V)
-=======
-    cpdef object _getLargestSV(self, intsize maxSteps,
-                               float relEps, float eps, bint alwaysReturn):
-        '''
-        Internally overloadable method for customizing self.getLargestSV.
-        '''
-        cdef np.ndarray vecBOld, vecBNew
-        cdef Matrix matGram = self.gram
-        cdef intsize ii
-
-        # determine an convergance threshold if eps is deliberately set to zero
-        if eps == 0:
-            eps = relEps * getTypeEps(safeTypeExpansion(self.dtype)) * (
-                self.numRows if self.numRows >= self.numCols else self.numCols)
-
-        # sample one initial sample, have a zero-vector reference
-        vecB = np.random.randn(self.numCols, 1).astype(
-            np.promote_types(np.float64, self.dtype))
-        normNew = np.linalg.norm(vecB)
-
-        # iterate until changes cool down
-        for ii in range(maxSteps):
-            vecB = matGram.forward(vecB / normNew)
-
-            normOld = normNew
-            normNew = np.linalg.norm(vecB)
-            if normNew == 0:
-                # presumably a zero-matrix
-                return vecB.dtype.type(0.)
-
-            if np.abs(normNew - normOld) < eps:
-                # return square root of the current norm after applying the gram
-                # matrix
-                return np.sqrt(normNew)
-
-        # did not converge - return NaN
-        return (np.sqrt(normNew) if alwaysReturn else np.float64(np.NaN))
->>>>>>> e37dd438
 
     property scipyLinearOperator:
         """Return a Representation as scipy's linear Operator
@@ -1038,11 +941,7 @@
     cpdef object _getScipyLinearOperator(self):
         from scipy.sparse.linalg import LinearOperator
         return LinearOperator(
-<<<<<<< HEAD
             shape=self.shape,
-=======
-            shape=(self.numRows, self.numCols),
->>>>>>> e37dd438
             matvec=self.forward,
             rmatvec=self.backward,
             matmat=self.forward,
