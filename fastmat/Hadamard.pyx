# -*- coding: utf-8 -*-
#cython: boundscheck=False, wraparound=False

# Copyright 2016 Sebastian Semper, Christoph Wagner
#     https://www.tu-ilmenau.de/it-ems/
#
# Licensed under the Apache License, Version 2.0 (the "License");
# you may not use this file except in compliance with the License.
# You may obtain a copy of the License at
#
#     http://www.apache.org/licenses/LICENSE-2.0
#
# Unless required by applicable law or agreed to in writing, software
# distributed under the License is distributed on an "AS IS" BASIS,
# WITHOUT WARRANTIES OR CONDITIONS OF ANY KIND, either express or implied.
# See the License for the specific language governing permissions and
# limitations under the License.

#from libc.stdlib cimport malloc, free
#from libc.string cimport memcpy

import numpy as np
cimport numpy as np

from .core.types cimport ntype
from .core.strides cimport *
from .core.cmath cimport _arrEmpty
from .Matrix cimport Matrix
from .Eye cimport Eye

# have a very lazy import to avoid initialization of scipy.linalg during import
# of main module
spHadamard = None


cdef void _hadamardCore(STRIDE_s *strA, STRIDE_s *strB, TYPE_IN dummy):
    cdef intsize vv, ee

    cdef char *ptrVectorA
    cdef char *ptrElementA
    cdef char *ptrVectorB
    cdef char *ptrElementB

    cdef TYPE_IN a, b

    ptrVectorA = strA.base
    ptrVectorB = strB.base
    for vv in range(strA[0].numVectors):
        ptrElementA = ptrVectorA
        ptrElementB = ptrVectorB
        for ee in range(strA[0].numElements):
            a = (<TYPE_IN *> ptrElementA)[0]
            b = (<TYPE_IN *> ptrElementB)[0]
            (<TYPE_IN *> ptrElementA)[0] = a + b
            (<TYPE_IN *> ptrElementB)[0] = a - b

            ptrElementA += strA.strideElement
            ptrElementB += strB.strideElement

        ptrVectorA += strA.strideVector
        ptrVectorB += strB.strideVector

cdef class Hadamard(Matrix):
    r"""

    A Hadamard Matrix is recursively defined as

    .. math::
        H_n =  H_1 \otimes  H_{n-1},

    where

    .. math::
        H_1 = \begin{bmatrix} 1 & 1 \\ 1 & -1 \end{bmatrix}

    and :math:`H_0 = (1)`. Obviously the dimension of :math:`H_n` is
    :math:`2^n`. The transform is realized with the Fast Hadamard Transform
    (FHT).

    >>> # import the package
    >>> import fastmat as fm
    >>>
    >>> # define the parameter
    >>> n = 4
    >>>
    >>> # construct the matrix
    >>> H = fm.Hadamard(n)

    This yields a Hadamard matrix :math:`{\mathcal{H}}_4` of order :math:`4`,
    i.e. with :math:`16` rows and columns.

    The algorithm we used is described in [2]_ and was implemented in
    Cython [3]_.
    """

    property order:
        r"""Return the order of the hadamard matrix."""

        def __get__(self):
            return self._order

    def __init__(self, order, **options):
        '''
        Initialize Hadamard matrix instance.

        Parameters
        ----------
        order : int
            The order of the Hadamard matrix to generate. The matrix data type
            is :py:class:`numpy.int8`

        **options:
            See :py:meth:`fastmat.Matrix.__init__`.
        '''
        if order < 1:
            raise ValueError("Hadamard: Order must be larger than 0.")

        cdef int maxOrder = sizeof(self.numRows) * 8 - 2
        if order > maxOrder:
            raise ValueError(
                "Hadamard: Order exceeds maximum for this platform: %d" %(
                    maxOrder))

        self._order = order

        # set properties of matrix
        numRows = 2 ** self._order
        self._cythonCall = True
        self._initProperties(numRows, numRows, np.int8, **options)
        self._forceContiguousInput = True

    cpdef np.ndarray _getArray(self):
        return self._reference()

    ############################################## class property override
<<<<<<< HEAD
    cpdef object _getLargestEigenVal(self):
        return np.sqrt(self.numN)

    cpdef object _getLargestSingularVal(self):
        return np.sqrt(self.numN)
=======
    cpdef object _getLargestEV(self, intsize maxSteps,
                               float relEps, float eps, bint alwaysReturn):
        return np.sqrt(self.numRows)

    cpdef object _getLargestSV(self, intsize maxSteps,
                               float relEps, float eps, bint alwaysReturn):
        return np.sqrt(self.numRows)
>>>>>>> e37dd438

    cpdef Matrix _getNormalized(self):
        return Hadamard(self.order) * np.float32(1. / np.sqrt(self.numRows))

    cpdef Matrix _getGram(self):
        return Eye(self.numRows) * np.float32(self.numRows)

    ############################################## class property override
    cpdef tuple _getComplexity(self):
        cdef float complexity = self.numRows * self.order
        return (complexity, complexity + 1)

    ############################################## class forward / backward
    cpdef _forwardC(
        self,
        np.ndarray arrX,
        np.ndarray arrRes,
        ftype typeX,
        ftype typeRes
    ):
        cdef ntype dtype = typeInfo[typeRes].numpyType
        cdef intsize N = arrX.shape[0], M = arrX.shape[1], order = self._order
        cdef intsize mm, oo
        cdef STRIDE_s strInput, strOutput, strA, strB
        cdef intsize butterflyDistance, butterflyCount

        strideInit(&strInput, arrX, 0)
        strideInit(&strOutput, arrRes, 0)

        for mm in range(M):
            opCopyVector(&strOutput, mm, &strInput, mm)

            butterflyDistance = 1
            butterflyCount = N // 2
            for oo in range(order):
                strideCopy(&strA, &strOutput)
                strideCopy(&strB, &strOutput)

                # Butterfly map over iterations of oo
                #        oo |0 |1  |2
                # element 0 |A |A  |A
                # element 1 |A | B | B
                # element 2 |B |A  |  C
                # element 3 |B | B |   D
                # element 4 |C |C  |A
                # element 5 |C | D | B
                # element 6 |D |C  |  C
                # element 7 |D |D |   D
                strideSubgridVector(&strA, mm, 0,
                                    1, butterflyDistance,
                                    2 * butterflyDistance, butterflyCount)
                strideSubgridVector(&strB, mm, butterflyDistance,
                                    1, butterflyDistance,
                                    2 * butterflyDistance, butterflyCount)

                if typeX == TYPE_FLOAT32:
                    _hadamardCore[np.float32_t](&strA, &strB, 0)
                elif typeX == TYPE_FLOAT64:
                    _hadamardCore[np.float64_t](&strA, &strB, 0)
                elif typeX == TYPE_COMPLEX64:
                    _hadamardCore[np.complex64_t](&strA, &strB, 0)
                elif typeX == TYPE_COMPLEX128:
                    _hadamardCore[np.complex128_t](&strA, &strB, 0)
                elif typeX == TYPE_INT64:
                    _hadamardCore[np.int64_t](&strA, &strB, 0)
                elif typeX == TYPE_INT32:
                    _hadamardCore[np.int32_t](&strA, &strB, 0)
                elif typeX == TYPE_INT16:
                    _hadamardCore[np.int16_t](&strA, &strB, 0)
                elif typeX == TYPE_INT8:
                    _hadamardCore[np.int8_t](&strA, &strB, 0)
                else:
                    raise NotImplementedError(
                        "Hadamard: %d not supported." %(typeX))

                butterflyDistance <<= 1
                butterflyCount >>= 1

    cpdef _backwardC(
        self,
        np.ndarray arrX,
        np.ndarray arrRes,
        ftype typeX,
        ftype typeRes
    ):
        return self._forwardC(arrX, arrRes, typeX, typeRes)

    ############################################## class reference
    cpdef np.ndarray _reference(self):
        global spHadamard
        if spHadamard is None:
            spHadamard = __import__('scipy.linalg', globals(), locals(),
                                    ['hadamard']).hadamard

        return spHadamard(self.numRows, dtype=self.dtype)

    ############################################## class inspection, QM
    def _getTest(self):
        from .inspect import TEST, dynFormat
        return {
            TEST.COMMON: {
                # define matrix sizes and parameters
                'order'         : TEST.Permutation([4, 6]),
                TEST.NUM_ROWS   : (lambda param : 2 ** param['order']),
                TEST.NUM_COLS   : TEST.NUM_ROWS,

                # define constructor for test instances and naming of test
                TEST.OBJECT     : Hadamard,
                TEST.INITARGS   : ['order'],
                TEST.NAMINGARGS : dynFormat("%d", 'order')
            },
            TEST.CLASS: {},
            TEST.TRANSFORMS: {}
        }

    def _getBenchmark(self):
        from .inspect import BENCH
        return {
            BENCH.COMMON: {
                BENCH.FUNC_GEN  : (lambda c: Hadamard(c)),
                BENCH.FUNC_SIZE : (lambda c: 2 ** c),
                BENCH.FUNC_STEP : (lambda c: c + 1),
            },
            BENCH.FORWARD: {},
            BENCH.OVERHEAD: {},
            BENCH.DTYPES: {
                BENCH.FUNC_GEN  : (lambda c, dt: Hadamard(c, minType=dt))
            }
        }<|MERGE_RESOLUTION|>--- conflicted
+++ resolved
@@ -133,21 +133,11 @@
         return self._reference()
 
     ############################################## class property override
-<<<<<<< HEAD
     cpdef object _getLargestEigenVal(self):
-        return np.sqrt(self.numN)
+        return np.sqrt(self.numRows)
 
     cpdef object _getLargestSingularVal(self):
-        return np.sqrt(self.numN)
-=======
-    cpdef object _getLargestEV(self, intsize maxSteps,
-                               float relEps, float eps, bint alwaysReturn):
         return np.sqrt(self.numRows)
-
-    cpdef object _getLargestSV(self, intsize maxSteps,
-                               float relEps, float eps, bint alwaysReturn):
-        return np.sqrt(self.numRows)
->>>>>>> e37dd438
 
     cpdef Matrix _getNormalized(self):
         return Hadamard(self.order) * np.float32(1. / np.sqrt(self.numRows))
